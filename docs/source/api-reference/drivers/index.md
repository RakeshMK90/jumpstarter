# Driver Packages

Driver packages from the [contrib](https://github.com/jumpstarter-dev/jumpstarter/tree/main/contrib)
directory are additional drivers that are not part of the jumpstarter core package, we package
them separately to keep the core as lightweight and dependency-free as possible.

Drivers packages from the [drivers](https://github.com/jumpstarter-dev/jumpstarter/tree/main/jumpstarter/drivers) directory are drivers that are part of the jumpstarter core package.

```{toctree}
can.md
pyserial.md
sdwire.md
<<<<<<< HEAD
shell.md
=======
snmp.md
tftp.md
>>>>>>> 12bf6062
ustreamer.md
yepkit.md<|MERGE_RESOLUTION|>--- conflicted
+++ resolved
@@ -10,11 +10,9 @@
 can.md
 pyserial.md
 sdwire.md
-<<<<<<< HEAD
 shell.md
-=======
 snmp.md
 tftp.md
->>>>>>> 12bf6062
 ustreamer.md
-yepkit.md+yepkit.md
+```