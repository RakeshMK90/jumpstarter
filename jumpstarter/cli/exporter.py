--- conflicted
+++ resolved
@@ -4,7 +4,6 @@
 from pathlib import Path
 from typing import Optional
 
-import anyio
 import asyncclick as click
 
 from jumpstarter.common.utils import launch_shell
@@ -18,20 +17,7 @@
     "-c", "--config", "config_path", type=click.Path(exists=True), help="Path of exporter config, overrides ALIAS"
 )
 
-<<<<<<< HEAD
 @click.group(cls=AliasedGroup)
-=======
-opt_log_level = click.option(
-    "-l",
-    "--log-level",
-    "log_level",
-    type=click.Choice(["DEBUG", "INFO", "WARNING", "ERROR", "CRITICAL"]),
-    help="Log level",
-)
-
-
-@click.group()
->>>>>>> a7dab4d9
 @opt_log_level
 def exporter(log_level: Optional[str]):
     """Manage and run exporters"""
