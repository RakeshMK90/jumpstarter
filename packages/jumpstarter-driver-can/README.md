--- conflicted
+++ resolved
@@ -1,12 +1,8 @@
 # CAN driver
 
-<<<<<<< HEAD
-`jumpstarter-driver-can` provides functionality for interacting with CAN bus connections.
-=======
 `jumpstarter-driver-can` provides functionality for interacting with CAN bus
 connections based on the [python-can](https://python-can.readthedocs.io/en/stable/index.html)
 library.
->>>>>>> 78275235
 
 ## Installation
 
